{
 "cells": [
  {
   "cell_type": "markdown",
   "metadata": {},
   "source": [
    "# Fiddler LLM Evaluation Quick Start Guide\n",
    "\n",
<<<<<<< HEAD
    "Fiddler is the pioneer in enterprise AI Observability, offering a unified platform enabling all model stakeholders to monitor model performance and investigate the source of model degradation. Fiddler's AI Observability platform supports traditional ML models and Generative AI applications. Fiddler can assist teams during the evaluation phase of selecting LLM models before developing an application. This guide explains how to compare LLM outputs from different models, such as OpenAI and Anthropic, to help determine the most suitable model for your language model application.\n",
=======
    "Fiddler is the pioneer in enterprise AI Observability, offering a unified platform that enables all model stakeholders to monitor model performance and to investigate the true source of model degredation.  Fiddler's AI Observability platform supports both traditional ML models as well as Generative AI applications.  This guide walks you through comparing two sets of datasets for LLM RAG Chatbot using two distinc models from OpenAI and Anthropic.\n",
>>>>>>> 5294ea5e
    "\n",
    "---\n",
    "\n",
    "You can start using Fiddler ***in minutes*** by following these 6 quick steps:\n",
    "\n",
    "1. Connect to Fiddler\n",
<<<<<<< HEAD
    "2. Create or Retrieve a Fiddler Project\n",
    "3. Load Data Samples\n",
    "4. Enable Specific Fiddler LLM Enrichments\n",
    "5. Provide Information About the LLM Project\n",
    "6. Publish Datasets for Model Comparison\n",
=======
    "2. Create a Fiddler Project\n",
    "4. Opt-in to Specific Fiddler LLM Enrichments\n",
    "5. Add Information About the LLM Application\n",
    "6. Publish Events for Comparison\n",
>>>>>>> 5294ea5e
    "\n",
    "Get insights!"
   ]
  },
  {
   "cell_type": "markdown",
   "metadata": {},
   "source": [
    "## 0. Imports"
   ]
  },
  {
   "cell_type": "code",
   "execution_count": null,
   "metadata": {
    "ExecuteTime": {
     "end_time": "2023-07-27T19:02:01.749620Z",
     "start_time": "2023-07-27T19:01:56.285723Z"
    },
    "id": "Pg-BdRJ4w3LM"
   },
   "outputs": [],
   "source": [
    "%pip install -q fiddler-client\n",
    "\n",
    "import numpy as np\n",
    "import pandas as pd\n",
    "import fiddler as fdl\n",
    "\n",
    "print(f\"Running Fiddler Python client version {fdl.__version__}\")"
   ]
  },
  {
   "cell_type": "markdown",
   "metadata": {},
   "source": [
    "## 1. Connect to Fiddler\n",
    "\n",
    "Before you can add information about your LLM Application with Fiddler, you'll need to connect using the Fiddler Python client.\n",
    "\n",
    "\n",
    "---\n",
    "\n",
    "\n",
    "**We need a couple pieces of information to get started.**\n",
    "1. The URL you're using to connect to Fiddler\n",
    "2. Your authorization token\n",
    "\n",
    "Your authorization token can be found by navigating to the **Credentials** tab on the **Settings** page of your Fiddler environment."
   ]
  },
  {
   "cell_type": "code",
   "execution_count": null,
   "metadata": {
    "ExecuteTime": {
     "end_time": "2023-07-27T19:02:01.753366Z",
     "start_time": "2023-07-27T19:02:01.751323Z"
    },
    "id": "05hPBZHr1eBv"
   },
   "outputs": [],
   "source": [
    "URL = ''  # Make sure to include the full URL (including https:// e.g. 'https://your_company_name.fiddler.ai').\n",
    "TOKEN = ''"
   ]
  },
  {
   "cell_type": "markdown",
   "metadata": {},
   "source": [
    "Constants for this example notebook, change as needed to create your own versions"
   ]
  },
  {
   "cell_type": "code",
   "execution_count": null,
   "metadata": {},
   "outputs": [],
   "source": [
    "PROJECT_NAME = 'quickstart_examples'  # If the project already exists, the notebook will create the model under the existing project.\n",
    "MODEL_NAME = 'fiddler_llm_evaluation'\n",
    "\n",
    "OPENAI_NAME = 'openai_dataset'\n",
    "ANTHROPIC_NAME = 'anthropic_dataset'\n",
    "\n",
    "# Sample data hosted on GitHub\n",
    "PATH_TO_SAMPLE_OPENAI_CSV = 'https://media.githubusercontent.com/media/fiddler-labs/fiddler-examples/main/quickstart/data/v3/chatbot_production_data.csv'\n",
    "PATH_TO_SAMPLE_ANTHROPIC_CSV "
   ]
  },
  {
   "cell_type": "markdown",
   "metadata": {},
   "source": [
    "Now just run the following code block to connect to the Fiddler API!"
   ]
  },
  {
   "cell_type": "code",
   "execution_count": null,
   "metadata": {
    "ExecuteTime": {
     "end_time": "2023-07-27T19:02:58.459534Z",
     "start_time": "2023-07-27T19:02:57.976152Z"
    },
    "id": "g6ONUHliBAsH"
   },
   "outputs": [],
   "source": [
    "fdl.init(url=URL, token=TOKEN)"
   ]
  },
  {
   "cell_type": "markdown",
   "metadata": {},
   "source": [
    "## 2. Create a Fiddler Project\n",
    "\n",
    "Once you connect, you can create a new project by specifying a unique project name for the name parameter with either the Project.create() or the Project.get_or_create() methods. If the project already exists, the get_or_create() method will instead return the existing project which is helpful when running this notebook multiple times and when using an existing project to house Fiddler examples. \n",
    "\n",
    "*Note: get_or_create() requires Fiddler Python client 3.7+.*"
   ]
  },
  {
   "cell_type": "code",
   "execution_count": null,
   "metadata": {
    "ExecuteTime": {
     "end_time": "2023-07-27T18:54:19.978019Z",
     "start_time": "2023-07-27T18:54:19.874012Z"
    },
    "id": "raH7eU2Koaai",
    "scrolled": true
   },
   "outputs": [],
   "source": [
    "project = fdl.Project(name=PROJECT_NAME).get_or_create()\n",
    "\n",
    "# Check if the project has an ID to distinguish new vs existing\n",
    "print(f'{\"Created new\" if project.id is None else \"Retrieved existing\"} project with id = {project.id} and name = {project.name}')\n"
   ]
  },
  {
   "cell_type": "markdown",
   "metadata": {},
   "source": [
    "## 3. Load Dataset Samples"
   ]
  },
  {
   "cell_type": "code",
   "execution_count": null,
   "metadata": {},
   "outputs": [],
   "source": [
    "openai_df = pd.read_csv(PATH_TO_SAMPLE_OPENAI_CSV)\n",
    "anthropic_df = pd.read_csv(PATH_TO_SAMPLE_ANTHROPIC_CSV)"
   ]
  },
  {
   "cell_type": "code",
   "execution_count": null,
   "metadata": {},
   "outputs": [],
   "source": []
  },
  {
   "cell_type": "markdown",
   "metadata": {},
   "source": [
    "## 4. Enable Fiddler LLM Enrichments\n",
    "\n",
    "After picking a sample of our chatbot's prompts and responses, we can request that Fiddler execute a series of enrichment services that can \"score\" our prompts and responses for a variety of insights.  These enrichment services can detect AI safety issues like PII leakage, hallucinations, toxicity, and more.  We can also opt-in for enrichment services like embedding generation which will allow us to track prompt and response outliers and drift. A full description of these enrichments can be found [here](https://docs.fiddler.ai/platform-guide/llm-monitoring/enrichments-private-preview).\n",
    "\n",
    "---\n",
    "Define a list of Fiddler AI backend enrichments for various aspects of the model's input and output, including text embeddings, sentiment analysis, and PII detection. Each enrichment is represented by an appropriate Fiddler API enrichment object, such as TextEmbedding or Enrichment, with associated configuration."
   ]
  },
  {
   "cell_type": "code",
   "execution_count": null,
   "metadata": {
    "id": "kJmCV_40oaan"
   },
   "outputs": [],
   "source": [
    "fiddler_backend_enrichments = [\n",
    "    # Generate text embeddings for the prompt (question) column\n",
    "    fdl.TextEmbedding(\n",
    "        name='Prompt TextEmbedding',\n",
    "        source_column='question',\n",
    "        column='Enrichment Prompt Embedding',\n",
    "        n_tags=10,\n",
    "    ),\n",
    "    # Generate text embeddings for the response column\n",
    "    fdl.TextEmbedding(\n",
    "        name='Response TextEmbedding',\n",
    "        source_column='response',\n",
    "        column='Enrichment Response Embedding',\n",
    "        n_tags=10,\n",
    "    ),\n",
    "    # Generate text embeddings for the source documents (rag documents) column\n",
    "    fdl.TextEmbedding(\n",
    "        name='Source Docs TextEmbedding',\n",
    "        source_column='source_docs',\n",
    "        column='Enrichment Source Docs Embedding',\n",
    "        n_tags=10,\n",
    "    ),\n",
    "    # Enrichment to assess response faithfulness using source docs and the response\n",
    "    fdl.Enrichment(\n",
    "        name='Faithfulness',\n",
    "        enrichment='ftl_response_faithfulness',\n",
    "        columns=['source_docs', 'response'],\n",
    "        config={'context_field': 'source_docs', 'response_field': 'response'},\n",
    "    ),\n",
    "    # Perform sentiment analysis on the question and response columns\n",
    "    fdl.Enrichment(\n",
    "        name='Enrichment QA Sentiment',\n",
    "        enrichment='sentiment',\n",
    "        columns=['question', 'response'],\n",
    "    ),\n",
    "    # Detect personally identifiable information (PII) in the question column\n",
    "    fdl.Enrichment(\n",
    "        name='Rag PII', enrichment='pii', columns=['question'], allow_list=['fiddler']\n",
    "    ),\n",
    "]\n"
   ]
  },
  {
   "cell_type": "markdown",
   "metadata": {},
   "source": [
    "## 5.  Provide Information About the LLM Project\n",
    "\n",
    "Now it's time to onboard information about our LLM application to Fiddler.  We do this by defining a `ModelSpec` object.\n",
    "\n",
    "\n",
    "---\n",
    "\n",
    "\n",
    "The `ModelSpec` object will contain some **information about how your LLM application operates**.\n",
    "  \n",
    "*Just include:*\n",
    "1. The **input/output** columns.  For a LLM application, these are just the raw inputs and outputs of our LLM application.\n",
    "2. Any **metadata** columns. Make sure to include the 'model' column we generated earlier. \n",
    "3. The **custom features** which contain the configuration of the enrichments we opted for.\n",
    "\n",
    "We'll also want the **task** your model or LLM application is performing (LLM, regression, binary classification, not set, etc.)\n"
   ]
  },
  {
   "cell_type": "code",
   "execution_count": null,
   "metadata": {},
   "outputs": [],
   "source": [
    "model_spec = fdl.ModelSpec(\n",
    "    inputs=['question', 'response', 'source_docs'],\n",
    "    metadata=['session_id', 'comment', 'timestamp', 'feedback', 'model'],\n",
    "    custom_features=fiddler_backend_enrichments,\n",
    ")\n",
    "\n",
    "model_task = fdl.ModelTask.LLM"
   ]
  },
  {
   "cell_type": "markdown",
   "metadata": {},
   "source": [
    "Set this up in Fiddler by configuring a Model object to represent your LLM evaluation project."
   ]
  },
  {
   "cell_type": "code",
   "execution_count": null,
   "metadata": {},
   "outputs": [],
   "source": [
    "llm_project = fdl.Model.from_data(\n",
    "    source=df1.head(100),\n",
    "    name=MODEL_NAME,\n",
    "    project_id=project.id,\n",
    "    spec=model_spec,\n",
    "    task=model_task,\n",
    "    max_cardinality=5,\n",
    ")"
   ]
  },
  {
   "cell_type": "markdown",
   "metadata": {},
   "source": [
    "Now call the create method to publish it to Fiddler!"
   ]
  },
  {
   "cell_type": "code",
   "execution_count": null,
   "metadata": {},
   "outputs": [],
   "source": [
    "llm_project.create()\n",
    "print(\n",
    "    f'New model created with id = {llm_.id} and name = {llm_project.name}'\n",
    ")"
   ]
  },
  {
   "cell_type": "markdown",
   "metadata": {},
   "source": [
    "## 6. Publish Data for Comparison\n",
    "\n",
    "Information about your LLM application is now onboarded to Fiddler. It's time to start adding some data to the preproduction environment for comparison!\n",
    "\n",
    "  \n",
    "Let's load in some sample data (prompts and responses) from our OpenAI and Anthropic datasets."
   ]
  },
  {
   "cell_type": "code",
   "execution_count": null,
   "metadata": {},
   "outputs": [],
   "source": [
    "publish_job_openai = llm_project.publish(\n",
    "    source=openai_df,\n",
    "    environment=fdl.EnvType.PRE_PRODUCTION,\n",
    "    dataset_name=OPENAI_NAME,\n",
    ")\n",
    "\n",
    "# Print the Job ID for tracking\n",
    "print(f'Initiated pre-production environment data upload with Job ID = {publish_job_df1.id}')"
   ]
  },
  {
   "cell_type": "markdown",
   "metadata": {},
   "source": [
    "Finally, load the second dataset for comparison with the first. "
   ]
  },
  {
   "cell_type": "code",
   "execution_count": null,
   "metadata": {
    "id": "0HA3zidgoaao"
   },
   "outputs": [],
   "source": [
    "publish_job_anthropic = llm_project.publish(\n",
    "    source=anthropic_df,\n",
    "    environment=fdl.EnvType.PRE_PRODUCTION,\n",
    "    dataset_name=ANTHROPIC_NAME,\n",
    ")\n",
    "\n",
    "# Print the Job ID for tracking\n",
    "print(f'Initiated pre-production environment data upload with Job ID = {publish_job_df2.id}')\n"
   ]
  },
  {
   "cell_type": "markdown",
   "metadata": {},
   "source": [
    "# Get insights\n",
    "\n",
    "**You're all done!**\n",
    "\n",
    "You can now head to your Fiddler environment and start getting enhanced observability into your LLM application's performance."
   ]
  },
  {
   "cell_type": "markdown",
   "metadata": {},
   "source": [
    "# Get insights\n",
    "\n",
    "**You're all done!**\n",
    "\n",
    "You can now head to your Fiddler environment and start getting enhanced observability into your LLM application's performance."
   ]
  },
  {
   "cell_type": "markdown",
   "metadata": {},
   "source": [
    "**What's Next?**\n",
    "\n",
    "Try the [ML Monitoring - Quick Start Guide](https://docs.fiddler.ai/quickstart-notebooks/quick-start)\n",
    "\n",
    "---\n",
    "\n",
    "\n",
    "**Questions?**  \n",
    "  \n",
    "Check out [our docs](https://docs.fiddler.ai/) for a more detailed explanation of what Fiddler has to offer.\n",
    "\n",
    "Join our [community Slack](http://fiddler-community.slack.com/) to ask any questions!\n",
    "\n",
    "If you're still looking for answers, fill out a ticket on [our support page](https://fiddlerlabs.zendesk.com/) and we'll get back to you shortly."
   ]
  }
 ],
 "metadata": {
  "colab": {
   "provenance": []
  },
  "kernelspec": {
   "display_name": "Python 3 (ipykernel)",
   "language": "python",
   "name": "python3"
  },
  "language_info": {
   "codemirror_mode": {
    "name": "ipython",
    "version": 3
   },
   "file_extension": ".py",
   "mimetype": "text/x-python",
   "name": "python",
   "nbconvert_exporter": "python",
   "pygments_lexer": "ipython3",
   "version": "3.11.9"
  }
 },
 "nbformat": 4,
 "nbformat_minor": 4
}<|MERGE_RESOLUTION|>--- conflicted
+++ resolved
@@ -6,29 +6,21 @@
    "source": [
     "# Fiddler LLM Evaluation Quick Start Guide\n",
     "\n",
-<<<<<<< HEAD
+
     "Fiddler is the pioneer in enterprise AI Observability, offering a unified platform enabling all model stakeholders to monitor model performance and investigate the source of model degradation. Fiddler's AI Observability platform supports traditional ML models and Generative AI applications. Fiddler can assist teams during the evaluation phase of selecting LLM models before developing an application. This guide explains how to compare LLM outputs from different models, such as OpenAI and Anthropic, to help determine the most suitable model for your language model application.\n",
-=======
-    "Fiddler is the pioneer in enterprise AI Observability, offering a unified platform that enables all model stakeholders to monitor model performance and to investigate the true source of model degredation.  Fiddler's AI Observability platform supports both traditional ML models as well as Generative AI applications.  This guide walks you through comparing two sets of datasets for LLM RAG Chatbot using two distinc models from OpenAI and Anthropic.\n",
->>>>>>> 5294ea5e
+
     "\n",
     "---\n",
     "\n",
     "You can start using Fiddler ***in minutes*** by following these 6 quick steps:\n",
     "\n",
     "1. Connect to Fiddler\n",
-<<<<<<< HEAD
     "2. Create or Retrieve a Fiddler Project\n",
     "3. Load Data Samples\n",
     "4. Enable Specific Fiddler LLM Enrichments\n",
     "5. Provide Information About the LLM Project\n",
     "6. Publish Datasets for Model Comparison\n",
-=======
-    "2. Create a Fiddler Project\n",
-    "4. Opt-in to Specific Fiddler LLM Enrichments\n",
-    "5. Add Information About the LLM Application\n",
-    "6. Publish Events for Comparison\n",
->>>>>>> 5294ea5e
+
     "\n",
     "Get insights!"
    ]
